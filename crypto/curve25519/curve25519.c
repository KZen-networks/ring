--- conflicted
+++ resolved
@@ -29,7 +29,7 @@
 #include "internal.h"
 
 
-/* Prevent -Wmissing-prototypes warnings. */
+// Prevent -Wmissing-prototypes warnings.
 void GFp_curve25519_scalar_mask(uint8_t a[32]);
 void GFp_fe_invert(fe out, const fe z);
 uint8_t GFp_fe_isnegative(const fe f);
@@ -114,31 +114,6 @@
   h[9] = (int32_t)h9;
 }
 
-<<<<<<< HEAD
-/* Preconditions:
- *  |h| bounded by 1.1*2^26,1.1*2^25,1.1*2^26,1.1*2^25,etc.
- *
- * Write p=2^255-19; q=floor(h/p).
- * Basic claim: q = floor(2^(-255)(h + 19 2^(-25)h9 + 2^(-1))).
- *
- * Proof:
- *   Have |h|<=p so |q|<=1 so |19^2 2^(-255) q|<1/4.
- *   Also have |h-2^230 h9|<2^231 so |19 2^(-255)(h-2^230 h9)|<1/4.
- *
- *   Write y=2^(-1)-19^2 2^(-255)q-19 2^(-255)(h-2^230 h9).
- *   Then 0<y<1.
- *
- *   Write r=h-pq.
- *   Have 0<=r<=p-1=2^255-20.
- *   Thus 0<=r+19(2^-255)r<r+19(2^-255)2^255<=2^255-1.
- *
- *   Write x=r+19(2^-255)r+y.
- *   Then 0<x<2^255 so floor(2^(-255)x) = 0 so floor(q+2^(-255)x) = q.
- *
- *   Have q+2^(-255)x = 2^(-255)(h + 19 2^(-25) h9 + 2^(-1))
- *   so floor(2^(-255)(h + 19 2^(-25) h9 + 2^(-1))) = q. */
-void GFp_fe_tobytes(uint8_t *s, const fe h) {
-=======
 // Preconditions:
 //  |h| bounded by 1.1*2^26,1.1*2^25,1.1*2^26,1.1*2^25,etc.
 //
@@ -161,8 +136,7 @@
 //
 //   Have q+2^(-255)x = 2^(-255)(h + 19 2^(-25) h9 + 2^(-1))
 //   so floor(2^(-255)(h + 19 2^(-25) h9 + 2^(-1))) = q.
-static void fe_tobytes(uint8_t *s, const fe h) {
->>>>>>> 808f8329
+void GFp_fe_tobytes(uint8_t *s, const fe h) {
   int32_t h0 = h[0];
   int32_t h1 = h[1];
   int32_t h2 = h[2];
@@ -247,13 +221,8 @@
   memmove(h, f, sizeof(int32_t) * 10);
 }
 
-<<<<<<< HEAD
-/* h = 0 */
+// h = 0
 static void fe_0(fe h) { memset(h, 0, sizeof(int32_t) * 10); }
-=======
-// h = 0
-static void fe_0(fe h) { OPENSSL_memset(h, 0, sizeof(int32_t) * 10); }
->>>>>>> 808f8329
 
 // h = 1
 static void fe_1(fe h) {
@@ -293,36 +262,6 @@
   }
 }
 
-<<<<<<< HEAD
-/* h = f * g
- * Can overlap h with f or g.
- *
- * Preconditions:
- *    |f| bounded by 1.65*2^26,1.65*2^25,1.65*2^26,1.65*2^25,etc.
- *    |g| bounded by 1.65*2^26,1.65*2^25,1.65*2^26,1.65*2^25,etc.
- *
- * Postconditions:
- *    |h| bounded by 1.01*2^25,1.01*2^24,1.01*2^25,1.01*2^24,etc.
- *
- * Notes on implementation strategy:
- *
- * Using schoolbook multiplication.
- * Karatsuba would save a little in some cost models.
- *
- * Most multiplications by 2 and 19 are 32-bit precomputations;
- * cheaper than 64-bit postcomputations.
- *
- * There is one remaining multiplication by 19 in the carry chain;
- * one *19 precomputation can be merged into this,
- * but the resulting data flow is considerably less clean.
- *
- * There are 12 carries below.
- * 10 of them are 2-way parallelizable and vectorizable.
- * Can get away with 11 carries, but then data flow is much deeper.
- *
- * With tighter constraints on inputs can squeeze carries into int32. */
-void GFp_fe_mul(fe h, const fe f, const fe g) {
-=======
 // h = f * g
 // Can overlap h with f or g.
 //
@@ -350,8 +289,7 @@
 // Can get away with 11 carries, but then data flow is much deeper.
 //
 // With tighter constraints on inputs can squeeze carries into int32.
-static void fe_mul(fe h, const fe f, const fe g) {
->>>>>>> 808f8329
+void GFp_fe_mul(fe h, const fe f, const fe g) {
   int32_t f0 = f[0];
   int32_t f1 = f[1];
   int32_t f2 = f[2];
@@ -567,16 +505,6 @@
   h[9] = (int32_t)h9;
 }
 
-<<<<<<< HEAD
-/* h = f * f
- * Can overlap h with f.
- *
- * Preconditions:
- *    |f| bounded by 1.65*2^26,1.65*2^25,1.65*2^26,1.65*2^25,etc.
- *
- * Postconditions:
- *    |h| bounded by 1.01*2^25,1.01*2^24,1.01*2^25,1.01*2^24,etc. */
-=======
 // h = f * f
 // Can overlap h with f.
 //
@@ -587,7 +515,6 @@
 //    |h| bounded by 1.01*2^25,1.01*2^24,1.01*2^25,1.01*2^24,etc.
 //
 // See fe_mul.c for discussion of implementation strategy.
->>>>>>> 808f8329
 static void fe_sq(fe h, const fe f) {
   int32_t f0 = f[0];
   int32_t f1 = f[1];
@@ -818,36 +745,17 @@
   return GFp_memcmp(s, zero, sizeof(zero)) != 0;
 }
 
-<<<<<<< HEAD
-/* return 1 if f is in {1,3,5,...,q-2}
- * return 0 if f is in {0,2,4,...,q-1}
- *
- * Preconditions:
- *    |f| bounded by 1.1*2^26,1.1*2^25,1.1*2^26,1.1*2^25,etc. */
-uint8_t GFp_fe_isnegative(const fe f) {
-=======
 // return 1 if f is in {1,3,5,...,q-2}
 // return 0 if f is in {0,2,4,...,q-1}
 //
 // Preconditions:
 //    |f| bounded by 1.1*2^26,1.1*2^25,1.1*2^26,1.1*2^25,etc.
-static int fe_isnegative(const fe f) {
->>>>>>> 808f8329
+uint8_t GFp_fe_isnegative(const fe f) {
   uint8_t s[32];
   GFp_fe_tobytes(s, f);
   return s[0] & 1;
 }
 
-<<<<<<< HEAD
-/* h = 2 * f * f
- * Can overlap h with f.
- *
- * Preconditions:
- *    |f| bounded by 1.65*2^26,1.65*2^25,1.65*2^26,1.65*2^25,etc.
- *
- * Postconditions:
- *    |h| bounded by 1.01*2^25,1.01*2^24,1.01*2^25,1.01*2^24,etc. */
-=======
 // h = 2 * f * f
 // Can overlap h with f.
 //
@@ -858,7 +766,6 @@
 //    |h| bounded by 1.01*2^25,1.01*2^24,1.01*2^25,1.01*2^24,etc.
 //
 // See fe_mul.c for discussion of implementation strategy.
->>>>>>> 808f8329
 static void fe_sq2(fe h, const fe f) {
   int32_t f0 = f[0];
   int32_t f1 = f[1];
@@ -1074,43 +981,23 @@
   fe_frombytes(h->Y, s);
   fe_1(h->Z);
   fe_sq(u, h->Y);
-<<<<<<< HEAD
   GFp_fe_mul(v, u, d);
-  fe_sub(u, u, h->Z); /* u = y^2-1 */
-  fe_add(v, v, h->Z); /* v = dy^2+1 */
+  fe_sub(u, u, h->Z);  // u = y^2-1
+  fe_add(v, v, h->Z);  // v = dy^2+1
 
   fe_sq(v3, v);
-  GFp_fe_mul(v3, v3, v); /* v3 = v^3 */
+  GFp_fe_mul(v3, v3, v);  // v3 = v^3
   fe_sq(h->X, v3);
   GFp_fe_mul(h->X, h->X, v);
-  GFp_fe_mul(h->X, h->X, u); /* x = uv^7 */
-
-  fe_pow22523(h->X, h->X); /* x = (uv^7)^((q-5)/8) */
+  GFp_fe_mul(h->X, h->X, u);  // x = uv^7
+
+  fe_pow22523(h->X, h->X);  // x = (uv^7)^((q-5)/8)
   GFp_fe_mul(h->X, h->X, v3);
-  GFp_fe_mul(h->X, h->X, u); /* x = uv^3(uv^7)^((q-5)/8) */
+  GFp_fe_mul(h->X, h->X, u);  // x = uv^3(uv^7)^((q-5)/8)
 
   fe_sq(vxx, h->X);
   GFp_fe_mul(vxx, vxx, v);
   fe_sub(check, vxx, u); /* vx^2-u */
-=======
-  fe_mul(v, u, d);
-  fe_sub(u, u, h->Z);  // u = y^2-1
-  fe_add(v, v, h->Z);  // v = dy^2+1
-
-  fe_sq(v3, v);
-  fe_mul(v3, v3, v);  // v3 = v^3
-  fe_sq(h->X, v3);
-  fe_mul(h->X, h->X, v);
-  fe_mul(h->X, h->X, u);  // x = uv^7
-
-  fe_pow22523(h->X, h->X);  // x = (uv^7)^((q-5)/8)
-  fe_mul(h->X, h->X, v3);
-  fe_mul(h->X, h->X, u);  // x = uv^3(uv^7)^((q-5)/8)
-
-  fe_sq(vxx, h->X);
-  fe_mul(vxx, vxx, v);
-  fe_sub(check, vxx, u);  // vx^2-u
->>>>>>> 808f8329
   if (fe_isnonzero(check)) {
     fe_add(check, vxx, u);  // vx^2+u
     if (fe_isnonzero(check)) {
@@ -1156,8 +1043,7 @@
 static const fe d2 = {-21827239, -5839606,  -30745221, 13898782, 229458,
                       15978800,  -12551817, -6495438,  29715968, 9444199};
 
-<<<<<<< HEAD
-/* r = p */
+// r = p
 static void x25519_ge_p3_to_cached(ge_cached *r, const ge_p3 *p) {
   fe_add(r->YplusX, p->Y, p->X);
   fe_sub(r->YminusX, p->Y, p->X);
@@ -1165,49 +1051,19 @@
   GFp_fe_mul(r->T2d, p->T, d2);
 }
 
-/* r = p */
+// r = p
 static void x25519_ge_p1p1_to_p2(ge_p2 *r, const ge_p1p1 *p) {
   GFp_fe_mul(r->X, p->X, p->T);
   GFp_fe_mul(r->Y, p->Y, p->Z);
   GFp_fe_mul(r->Z, p->Z, p->T);
 }
 
-/* r = p */
+// r = p
 static void x25519_ge_p1p1_to_p3(ge_p3 *r, const ge_p1p1 *p) {
   GFp_fe_mul(r->X, p->X, p->T);
   GFp_fe_mul(r->Y, p->Y, p->Z);
   GFp_fe_mul(r->Z, p->Z, p->T);
   GFp_fe_mul(r->T, p->X, p->Y);
-=======
-// r = p
-void x25519_ge_p3_to_cached(ge_cached *r, const ge_p3 *p) {
-  fe_add(r->YplusX, p->Y, p->X);
-  fe_sub(r->YminusX, p->Y, p->X);
-  fe_copy(r->Z, p->Z);
-  fe_mul(r->T2d, p->T, d2);
-}
-
-// r = p
-void x25519_ge_p1p1_to_p2(ge_p2 *r, const ge_p1p1 *p) {
-  fe_mul(r->X, p->X, p->T);
-  fe_mul(r->Y, p->Y, p->Z);
-  fe_mul(r->Z, p->Z, p->T);
-}
-
-// r = p
-void x25519_ge_p1p1_to_p3(ge_p3 *r, const ge_p1p1 *p) {
-  fe_mul(r->X, p->X, p->T);
-  fe_mul(r->Y, p->Y, p->Z);
-  fe_mul(r->Z, p->Z, p->T);
-  fe_mul(r->T, p->X, p->Y);
-}
-
-// r = p
-static void ge_p1p1_to_cached(ge_cached *r, const ge_p1p1 *p) {
-  ge_p3 t;
-  x25519_ge_p1p1_to_p3(&t, p);
-  x25519_ge_p3_to_cached(r, &t);
->>>>>>> 808f8329
 }
 
 // r = 2 * p
@@ -1264,13 +1120,8 @@
   fe_add(r->T, t0, r->T);
 }
 
-<<<<<<< HEAD
-/* r = p + q */
+// r = p + q
 static void x25519_ge_add(ge_p1p1 *r, const ge_p3 *p, const ge_cached *q) {
-=======
-// r = p + q
-void x25519_ge_add(ge_p1p1 *r, const ge_p3 *p, const ge_cached *q) {
->>>>>>> 808f8329
   fe t0;
 
   fe_add(r->X, p->Y, p->X);
@@ -1286,13 +1137,8 @@
   fe_sub(r->T, t0, r->T);
 }
 
-<<<<<<< HEAD
-/* r = p - q */
+// r = p - q
 static void x25519_ge_sub(ge_p1p1 *r, const ge_p3 *p, const ge_cached *q) {
-=======
-// r = p - q
-void x25519_ge_sub(ge_p1p1 *r, const ge_p3 *p, const ge_cached *q) {
->>>>>>> 808f8329
   fe t0;
 
   fe_add(r->X, p->Y, p->X);
@@ -1311,19 +1157,11 @@
 static uint8_t equal(signed char b, signed char c) {
   uint8_t ub = b;
   uint8_t uc = c;
-<<<<<<< HEAD
-  uint8_t x = ub ^ uc; /* 0: yes; 1..255: no */
-  uint32_t y = x;      /* 0: yes; 1..255: no */
-  y -= 1;              /* 4294967295: yes; 0..254: no */
-  y >>= 31;            /* 1: yes; 0: no */
-  return (uint8_t)y;
-=======
   uint8_t x = ub ^ uc;  // 0: yes; 1..255: no
   uint32_t y = x;       // 0: yes; 1..255: no
   y -= 1;               // 4294967295: yes; 0..254: no
   y >>= 31;             // 1: yes; 0: no
-  return y;
->>>>>>> 808f8329
+  return (uint8_t)y;
 }
 
 static void cmov(ge_precomp *t, const ge_precomp *u, uint8_t b) {
@@ -1385,18 +1223,6 @@
     x25519_ge_p1p1_to_p3(h, &r);
   }
 }
-
-<<<<<<< HEAD
-/* This block of code replaces the standard base-point table with a much smaller
- * one. The standard table is 30,720 bytes while this one is just 960.
- *
- * This table contains 15 pairs of group elements, (x, y), where each field
- * element is serialised with |GFp_fe_tobytes|. If |i| is the index of the group
- * element then consider i+1 as a four-bit number: (i_0, i_1, i_2, i_3) where
- * i_0 is the most significant bit). The value of the group element is then
- * (i_x2^192 + i_1x2^128 + i_2x2^64 + i_3)G, where G is the generator. */
-=======
-#if defined(OPENSSL_SMALL)
 
 // This block of code replaces the standard base-point table with a much smaller
 // one. The standard table is 30,720 bytes while this one is just 960.
@@ -1406,7 +1232,6 @@
 // element then consider i+1 as a four-bit number: (i₀, i₁, i₂, i₃) (where i₀
 // is the most significant bit). The value of the group element is then:
 // (i₀×2^192 + i₁×2^128 + i₂×2^64 + i₃)G, where G is the generator.
->>>>>>> 808f8329
 static const uint8_t k25519SmallPrecomp[15 * 2 * 32] = {
     0x1a, 0xd5, 0x25, 0x8f, 0x60, 0x2d, 0x56, 0xc9, 0xb2, 0xa7, 0x25, 0x95,
     0x60, 0xc7, 0x2c, 0x69, 0x5c, 0xdc, 0xd6, 0xfd, 0x31, 0xe2, 0xa4, 0xc0,
@@ -3614,13 +3439,8 @@
 
 static uint8_t negative(signed char b) {
   uint32_t x = b;
-<<<<<<< HEAD
-  x >>= 31; /* 1: yes; 0: no */
+  x >>= 31; // 1: yes; 0: no
   return (uint8_t)x;
-=======
-  x >>= 31;  // 1: yes; 0: no
-  return x;
->>>>>>> 808f8329
 }
 
 static void table_select(ge_precomp *t, int pos, signed char b) {
@@ -3643,23 +3463,13 @@
   cmov(t, &minust, bnegative);
 }
 
-<<<<<<< HEAD
-/* h = a * B
- * where a = a[0]+256*a[1]+...+256^31 a[31]
- * B is the Ed25519 base point (x,4/5) with x positive.
- *
- * Preconditions:
- *   a[31] <= 127 */
-void GFp_x25519_ge_scalarmult_base(ge_p3 *h, const uint8_t *a) {
-=======
 // h = a * B
 // where a = a[0]+256*a[1]+...+256^31 a[31]
 // B is the Ed25519 base point (x,4/5) with x positive.
 //
 // Preconditions:
 //   a[31] <= 127
-void x25519_ge_scalarmult_base(ge_p3 *h, const uint8_t *a) {
->>>>>>> 808f8329
+void GFp_x25519_ge_scalarmult_base(ge_p3 *h, const uint8_t *a) {
   signed char e[64];
   signed char carry;
   ge_p1p1 r;
@@ -3709,70 +3519,6 @@
 
 #endif
 
-<<<<<<< HEAD
-=======
-static void cmov_cached(ge_cached *t, ge_cached *u, uint8_t b) {
-  fe_cmov(t->YplusX, u->YplusX, b);
-  fe_cmov(t->YminusX, u->YminusX, b);
-  fe_cmov(t->Z, u->Z, b);
-  fe_cmov(t->T2d, u->T2d, b);
-}
-
-// r = scalar * A.
-// where a = a[0]+256*a[1]+...+256^31 a[31].
-void x25519_ge_scalarmult(ge_p2 *r, const uint8_t *scalar, const ge_p3 *A) {
-  ge_p2 Ai_p2[8];
-  ge_cached Ai[16];
-  ge_p1p1 t;
-
-  ge_cached_0(&Ai[0]);
-  x25519_ge_p3_to_cached(&Ai[1], A);
-  ge_p3_to_p2(&Ai_p2[1], A);
-
-  unsigned i;
-  for (i = 2; i < 16; i += 2) {
-    ge_p2_dbl(&t, &Ai_p2[i / 2]);
-    ge_p1p1_to_cached(&Ai[i], &t);
-    if (i < 8) {
-      x25519_ge_p1p1_to_p2(&Ai_p2[i], &t);
-    }
-    x25519_ge_add(&t, A, &Ai[i]);
-    ge_p1p1_to_cached(&Ai[i + 1], &t);
-    if (i < 7) {
-      x25519_ge_p1p1_to_p2(&Ai_p2[i + 1], &t);
-    }
-  }
-
-  ge_p2_0(r);
-  ge_p3 u;
-
-  for (i = 0; i < 256; i += 4) {
-    ge_p2_dbl(&t, r);
-    x25519_ge_p1p1_to_p2(r, &t);
-    ge_p2_dbl(&t, r);
-    x25519_ge_p1p1_to_p2(r, &t);
-    ge_p2_dbl(&t, r);
-    x25519_ge_p1p1_to_p2(r, &t);
-    ge_p2_dbl(&t, r);
-    x25519_ge_p1p1_to_p3(&u, &t);
-
-    uint8_t index = scalar[31 - i/8];
-    index >>= 4 - (i & 4);
-    index &= 0xf;
-
-    unsigned j;
-    ge_cached selected;
-    ge_cached_0(&selected);
-    for (j = 0; j < 16; j++) {
-      cmov_cached(&selected, &Ai[j], equal(j, index));
-    }
-
-    x25519_ge_add(&t, &u, &selected);
-    x25519_ge_p1p1_to_p2(r, &t);
-  }
-}
-
->>>>>>> 808f8329
 static void slide(signed char *r, const uint8_t *a) {
   int i;
   int b;
@@ -3874,21 +3620,12 @@
     },
 };
 
-<<<<<<< HEAD
-/* r = a * A + b * B
- * where a = a[0]+256*a[1]+...+256^31 a[31].
- * and b = b[0]+256*b[1]+...+256^31 b[31].
- * B is the Ed25519 base point (x,4/5) with x positive. */
-void GFp_ge_double_scalarmult_vartime(ge_p2 *r, const uint8_t *a,
-                                      const ge_p3 *A, const uint8_t *b) {
-=======
 // r = a * A + b * B
 // where a = a[0]+256*a[1]+...+256^31 a[31].
 // and b = b[0]+256*b[1]+...+256^31 b[31].
 // B is the Ed25519 base point (x,4/5) with x positive.
-static void ge_double_scalarmult_vartime(ge_p2 *r, const uint8_t *a,
-                                         const ge_p3 *A, const uint8_t *b) {
->>>>>>> 808f8329
+void GFp_ge_double_scalarmult_vartime(ge_p2 *r, const uint8_t *a,
+                                      const ge_p3 *A, const uint8_t *b) {
   signed char aslide[256];
   signed char bslide[256];
   ge_cached Ai[8];  // A,3A,5A,7A,9A,11A,13A,15A
@@ -3959,16 +3696,6 @@
 // The set of scalars is \Z/l
 // where l = 2^252 + 27742317777372353535851937790883648493.
 
-<<<<<<< HEAD
-/* Input:
- *   s[0]+256*s[1]+...+256^63*s[63] = s
- *
- * Output:
- *   s[0]+256*s[1]+...+256^31*s[31] = s mod l
- *   where l = 2^252 + 27742317777372353535851937790883648493.
- *   Overwrites s in place. */
-void GFp_x25519_sc_reduce(uint8_t *s) {
-=======
 // Input:
 //   s[0]+256*s[1]+...+256^63*s[63] = s
 //
@@ -3976,8 +3703,7 @@
 //   s[0]+256*s[1]+...+256^31*s[31] = s mod l
 //   where l = 2^252 + 27742317777372353535851937790883648493.
 //   Overwrites s in place.
-void x25519_sc_reduce(uint8_t *s) {
->>>>>>> 808f8329
+void GFp_x25519_sc_reduce(uint8_t *s) {
   int64_t s0 = 2097151 & load_3(s);
   int64_t s1 = 2097151 & (load_4(s + 2) >> 5);
   int64_t s2 = 2097151 & (load_3(s + 5) >> 2);
@@ -4310,18 +4036,6 @@
   s[31] = (uint8_t)(s11 >> 17);
 }
 
-<<<<<<< HEAD
-/* Input:
- *   a[0]+256*a[1]+...+256^31*a[31] = a
- *   b[0]+256*b[1]+...+256^31*b[31] = b
- *   c[0]+256*c[1]+...+256^31*c[31] = c
- *
- * Output:
- *   s[0]+256*s[1]+...+256^31*s[31] = (ab+c) mod l
- *   where l = 2^252 + 27742317777372353535851937790883648493. */
-void GFp_x25519_sc_muladd(uint8_t *s, const uint8_t *a, const uint8_t *b,
-                          const uint8_t *c) {
-=======
 // Input:
 //   a[0]+256*a[1]+...+256^31*a[31] = a
 //   b[0]+256*b[1]+...+256^31*b[31] = b
@@ -4330,9 +4044,8 @@
 // Output:
 //   s[0]+256*s[1]+...+256^31*s[31] = (ab+c) mod l
 //   where l = 2^252 + 27742317777372353535851937790883648493.
-static void sc_muladd(uint8_t *s, const uint8_t *a, const uint8_t *b,
-                      const uint8_t *c) {
->>>>>>> 808f8329
+void GFp_x25519_sc_muladd(uint8_t *s, const uint8_t *a, const uint8_t *b,
+                          const uint8_t *c) {
   int64_t a0 = 2097151 & load_3(a);
   int64_t a1 = 2097151 & (load_4(a + 2) >> 5);
   int64_t a2 = 2097151 & (load_3(a + 5) >> 2);
@@ -4842,17 +4555,6 @@
   }
 }
 
-<<<<<<< HEAD
-/* h = f * 121666
- * Can overlap h with f.
- *
- * Preconditions:
- *    |f| bounded by 1.1*2^26,1.1*2^25,1.1*2^26,1.1*2^25,etc.
- *
- * Postconditions:
- *    |h| bounded by 1.1*2^25,1.1*2^24,1.1*2^25,1.1*2^24,etc. */
-static void GFp_fe_mul121666(fe h, fe f) {
-=======
 // h = f * 121666
 // Can overlap h with f.
 //
@@ -4861,8 +4563,7 @@
 //
 // Postconditions:
 //    |h| bounded by 1.1*2^25,1.1*2^24,1.1*2^25,1.1*2^24,etc.
-static void fe_mul121666(fe h, fe f) {
->>>>>>> 808f8329
+static void GFp_fe_mul121666(fe h, fe f) {
   int32_t f0 = f[0];
   int32_t f1 = f[1];
   int32_t f2 = f[2];
@@ -4982,42 +4683,9 @@
 #endif  // BORINGSSL_X25519_X86_64
 
 
-<<<<<<< HEAD
-/* Prototypes to avoid -Wmissing-prototypes warnings. */
+// Prototypes to avoid -Wmissing-prototypes warnings.
 void GFp_x25519_public_from_private(uint8_t out_public_value[32],
                                     const uint8_t private_key[32]);
-=======
-void X25519_keypair(uint8_t out_public_value[32], uint8_t out_private_key[32]) {
-  RAND_bytes(out_private_key, 32);
-
-  // All X25519 implementations should decode scalars correctly (see
-  // https://tools.ietf.org/html/rfc7748#section-5). However, if an
-  // implementation doesn't then it might interoperate with random keys a
-  // fraction of the time because they'll, randomly, happen to be correctly
-  // formed.
-  //
-  // Thus we do the opposite of the masking here to make sure that our private
-  // keys are never correctly masked and so, hopefully, any incorrect
-  // implementations are deterministically broken.
-  //
-  // This does not affect security because, although we're throwing away
-  // entropy, a valid implementation of scalarmult should throw away the exact
-  // same bits anyway.
-  out_private_key[0] |= 7;
-  out_private_key[31] &= 63;
-  out_private_key[31] |= 128;
-
-  X25519_public_from_private(out_public_value, out_private_key);
-}
-
-int X25519(uint8_t out_shared_key[32], const uint8_t private_key[32],
-           const uint8_t peer_public_value[32]) {
-  static const uint8_t kZeros[32] = {0};
-  x25519_scalar_mult(out_shared_key, private_key, peer_public_value);
-  // The all-zero output results when the input is a point of small order.
-  return CRYPTO_memcmp(kZeros, out_shared_key, 32) != 0;
-}
->>>>>>> 808f8329
 
 #if defined(BORINGSSL_X25519_X86_64)
 
