--- conflicted
+++ resolved
@@ -266,164 +266,10 @@
 
 if (!$sse2) {{	# pure-MMX "May" version...
 
-<<<<<<< HEAD
-$S=12;		# shift factor for rem_4bit
-
-&function_begin_B("_mmx_gmult_4bit_inner");
-# MMX version performs 3.5 times better on P4 (see comment in non-MMX
-# routine for further details), 100% better on Opteron, ~70% better
-# on Core2 and PIII... In other words effort is considered to be well
-# spent... Since initial release the loop was unrolled in order to
-# "liberate" register previously used as loop counter. Instead it's
-# used to optimize critical path in 'Z.hi ^= rem_4bit[Z.lo&0xf]'.
-# The path involves move of Z.lo from MMX to integer register,
-# effective address calculation and finally merge of value to Z.hi.
-# Reference to rem_4bit is scheduled so late that I had to >>4
-# rem_4bit elements. This resulted in 20-45% procent improvement
-# on contemporary µ-archs.
-{
-    my $cnt;
-    my $rem_4bit = "eax";
-    my @rem = ($Zhh,$Zll);
-    my $nhi = $Zhl;
-    my $nlo = $Zlh;
-
-    my ($Zlo,$Zhi) = ("mm0","mm1");
-    my $tmp = "mm2";
-
-	&xor	($nlo,$nlo);	# avoid partial register stalls on PIII
-	&mov	($nhi,$Zll);
-	&mov	(&LB($nlo),&LB($nhi));
-	&shl	(&LB($nlo),4);
-	&and	($nhi,0xf0);
-	&movq	($Zlo,&QWP(8,$Htbl,$nlo));
-	&movq	($Zhi,&QWP(0,$Htbl,$nlo));
-	&movd	($rem[0],$Zlo);
-
-	for ($cnt=28;$cnt>=-2;$cnt--) {
-	    my $odd = $cnt&1;
-	    my $nix = $odd ? $nlo : $nhi;
-
-		&shl	(&LB($nlo),4)			if ($odd);
-		&psrlq	($Zlo,4);
-		&movq	($tmp,$Zhi);
-		&psrlq	($Zhi,4);
-		&pxor	($Zlo,&QWP(8,$Htbl,$nix));
-		&mov	(&LB($nlo),&BP($cnt/2,$inp))	if (!$odd && $cnt>=0);
-		&psllq	($tmp,60);
-		&and	($nhi,0xf0)			if ($odd);
-		&pxor	($Zhi,&QWP(0,$rem_4bit,$rem[1],8)) if ($cnt<28);
-		&and	($rem[0],0xf);
-		&pxor	($Zhi,&QWP(0,$Htbl,$nix));
-		&mov	($nhi,$nlo)			if (!$odd && $cnt>=0);
-		&movd	($rem[1],$Zlo);
-		&pxor	($Zlo,$tmp);
-
-		push	(@rem,shift(@rem));		# "rotate" registers
-	}
-
-	&mov	($inp,&DWP(4,$rem_4bit,$rem[1],8));	# last rem_4bit[rem]
-
-	&psrlq	($Zlo,32);	# lower part of Zlo is already there
-	&movd	($Zhl,$Zhi);
-	&psrlq	($Zhi,32);
-	&movd	($Zlh,$Zlo);
-	&movd	($Zhh,$Zhi);
-	&shl	($inp,4);	# compensate for rem_4bit[i] being >>4
-
-	&bswap	($Zll);
-	&bswap	($Zhl);
-	&bswap	($Zlh);
-	&xor	($Zhh,$inp);
-	&bswap	($Zhh);
-
-	&ret	();
-}
-&function_end_B("_mmx_gmult_4bit_inner");
-
-&function_begin("GFp_gcm_gmult_4bit_mmx");
-	&mov	($inp,&wparam(0));	# load Xi
-	&mov	($Htbl,&wparam(1));	# load Htable
-
-	&call	(&label("pic_point"));
-	&set_label("pic_point");
-	&blindpop("eax");
-	&lea	("eax",&DWP(&label("rem_4bit")."-".&label("pic_point"),"eax"));
-
-	&movz	($Zll,&BP(15,$inp));
-
-	&call	("_mmx_gmult_4bit_inner");
-
-	&mov	($inp,&wparam(0));	# load Xi
-	&emms	();
-	&mov	(&DWP(12,$inp),$Zll);
-	&mov	(&DWP(4,$inp),$Zhl);
-	&mov	(&DWP(8,$inp),$Zlh);
-	&mov	(&DWP(0,$inp),$Zhh);
-&function_end("GFp_gcm_gmult_4bit_mmx");
--
-# Streamed version performs 20% better on P4, 7% on Opteron,
-# 10% on Core2 and PIII...
-&function_begin("GFp_gcm_ghash_4bit_mmx");
-	&mov	($Zhh,&wparam(0));	# load Xi
-	&mov	($Htbl,&wparam(1));	# load Htable
-	&mov	($inp,&wparam(2));	# load in
-	&mov	($Zlh,&wparam(3));	# load len
-
-	&call	(&label("pic_point"));
-	&set_label("pic_point");
-	&blindpop("eax");
-	&lea	("eax",&DWP(&label("rem_4bit")."-".&label("pic_point"),"eax"));
-
-	&add	($Zlh,$inp);
-	&mov	(&wparam(3),$Zlh);	# len to point at the end of input
-	&stack_push(4+1);		# +1 for stack alignment
-
-	&mov	($Zll,&DWP(12,$Zhh));	# load Xi[16]
-	&mov	($Zhl,&DWP(4,$Zhh));
-	&mov	($Zlh,&DWP(8,$Zhh));
-	&mov	($Zhh,&DWP(0,$Zhh));
-	&jmp	(&label("mmx_outer_loop"));
-
-    &set_label("mmx_outer_loop",16);
-	&xor	($Zll,&DWP(12,$inp));
-	&xor	($Zhl,&DWP(4,$inp));
-	&xor	($Zlh,&DWP(8,$inp));
-	&xor	($Zhh,&DWP(0,$inp));
-	&mov	(&wparam(2),$inp);
-	&mov	(&DWP(12,"esp"),$Zll);
-	&mov	(&DWP(4,"esp"),$Zhl);
-	&mov	(&DWP(8,"esp"),$Zlh);
-	&mov	(&DWP(0,"esp"),$Zhh);
-
-	&mov	($inp,"esp");
-	&shr	($Zll,24);
-
-	&call	("_mmx_gmult_4bit_inner");
-
-	&mov	($inp,&wparam(2));
-	&lea	($inp,&DWP(16,$inp));
-	&cmp	($inp,&wparam(3));
-	&jb	(&label("mmx_outer_loop"));
-
-	&mov	($inp,&wparam(0));	# load Xi
-	&emms	();
-	&mov	(&DWP(12,$inp),$Zll);
-	&mov	(&DWP(4,$inp),$Zhl);
-	&mov	(&DWP(8,$inp),$Zlh);
-	&mov	(&DWP(0,$inp),$Zhh);
-
-	&stack_pop(4+1);
-&function_end("GFp_gcm_ghash_4bit_mmx");
--
-=======
     # This code was removed since SSE2 is required for BoringSSL. The
     # outer structure of the code was retained to minimize future merge
     # conflicts.
 
->>>>>>> 18a37a42
 }} else {{	# "June" MMX version...
 		# ... has slower "April" GFp_gcm_gmult_4bit_mmx with folded
 		# loop. This is done to conserve code size...
