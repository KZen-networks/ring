#! /usr/bin/env perl
# Copyright 2015-2016 The OpenSSL Project Authors. All Rights Reserved.
#
# Licensed under the OpenSSL license (the "License").  You may not use
# this file except in compliance with the License.  You can obtain a copy
# in the file LICENSE in the source distribution or at
# https://www.openssl.org/source/license.html

use strict;

my $flavour = shift;
my $output = shift;
open STDOUT,">$output" || die "can't open $output: $!";

$flavour = "linux32" if (!$flavour or $flavour eq "void");

my %GLOBALS;
my $dotinlocallabels=($flavour=~/linux/)?1:0;

################################################################
# directives which need special treatment on different platforms
################################################################
my $arch = sub {
    if ($flavour =~ /linux/)	{ ".arch\t".join(',',@_); }
    else			{ ""; }
};
my $fpu = sub {
    if ($flavour =~ /linux/)	{ ".fpu\t".join(',',@_); }
    else			{ ""; }
};
my $hidden = sub {
    if ($flavour =~ /ios/)	{ ".private_extern\t".join(',',@_); }
    else			{ ".hidden\t".join(',',@_); }
};
my $comm = sub {
    my @args = split(/,\s*/,shift);
    my $name = @args[0];
    my $global = \$GLOBALS{$name};
    my $ret;

    if ($flavour =~ /ios32/)	{
	$ret = ".comm\t_$name,@args[1]\n";
	$ret .= ".non_lazy_symbol_pointer\n";
	$ret .= "$name:\n";
	$ret .= ".indirect_symbol\t_$name\n";
	$ret .= ".long\t0";
	$name = "_$name";
    } else			{ $ret = ".comm\t".join(',',@args); }

    $$global = $name;
    $ret;
};
my $globl = sub {
    my $name = shift;
    my $global = \$GLOBALS{$name};
    my $ret;

    SWITCH: for ($flavour) {
	/ios/		&& do { $name = "_$name";
				last;
			      };
    }

    $ret = ".globl	$name\n";
    # All symbols in assembly files are hidden.
    $ret .= &$hidden($name);
    $$global = $name;
    $ret;
};
my $global = $globl;
my $extern = sub {
    &$globl(@_);
    return;	# return nothing
};
my $type = sub {
    if ($flavour =~ /linux/)	{ ".type\t".join(',',@_); }
    elsif ($flavour =~ /ios32/)	{ if (join(',',@_) =~ /(\w+),%function/) {
					"#ifdef __thumb2__\n".
					".thumb_func	$1\n".
					"#endif";
				  }
			        }
    else			{ ""; }
};
my $size = sub {
    if ($flavour =~ /linux/)	{ ".size\t".join(',',@_); }
    else			{ ""; }
};
my $inst = sub {
    if ($flavour =~ /linux/)    { ".inst\t".join(',',@_); }
    else                        { ".long\t".join(',',@_); }
};
my $asciz = sub {
    my $line = join(",",@_);
    if ($line =~ /^"(.*)"$/)
    {	".byte	" . join(",",unpack("C*",$1),0) . "\n.align	2";	}
    else
    {	"";	}
};
my $section = sub {
    if ($flavour =~ /ios/) {
        if ($_[0] eq ".rodata") {
            return ".section\t__TEXT,__const";
        }
        die "Unknown section name $_[0]";
    } else {
        return ".section\t" . join(",", @_);
    }
};

sub range {
  my ($r,$sfx,$start,$end) = @_;

    join(",",map("$r$_$sfx",($start..$end)));
}

sub expand_line {
  my $line = shift;
  my @ret = ();

    pos($line)=0;

    while ($line =~ m/\G[^@\/\{\"]*/g) {
	if ($line =~ m/\G(@|\/\/|$)/gc) {
	    last;
	}
	elsif ($line =~ m/\G\{/gc) {
	    my $saved_pos = pos($line);
	    $line =~ s/\G([rdqv])([0-9]+)([^\-]*)\-\1([0-9]+)\3/range($1,$3,$2,$4)/e;
	    pos($line) = $saved_pos;
	    $line =~ m/\G[^\}]*\}/g;
	}
	elsif ($line =~ m/\G\"/gc) {
	    $line =~ m/\G[^\"]*\"/g;
	}
    }

    $line =~ s/\b(\w+)/$GLOBALS{$1} or $1/ge;

    return $line;
}

print <<___;
// This file is generated from a similarly-named Perl script in the BoringSSL
// source tree. Do not edit by hand.

#if !defined(__has_feature)
#define __has_feature(x) 0
#endif
#if __has_feature(memory_sanitizer) && !defined(OPENSSL_NO_ASM)
#define OPENSSL_NO_ASM
#endif

#if !defined(OPENSSL_NO_ASM)
___

print "#if defined(__arm__)\n" if ($flavour eq "linux32");
print "#if defined(__aarch64__)\n" if ($flavour eq "linux64");

while(my $line=<>) {

    if ($line =~ m/^\s*(#|@|\/\/)/)	{ print $line; next; }

    $line =~ s|/\*.*\*/||;	# get rid of C-style comments...
    $line =~ s|^\s+||;		# ... and skip white spaces in beginning...
    $line =~ s|\s+$||;		# ... and at the end

    if ($flavour =~ /64/) {
	my $copy = $line;
	# Also remove line comments.
	$copy =~ s|//.*||;
	if ($copy =~ /\b[wx]18\b/) {
	    die "r18 is reserved by the platform and may not be used.";
	}
    }

    {
	$line =~ s|[\b\.]L(\w{2,})|L$1|g;	# common denominator for Locallabel
	$line =~ s|\bL(\w{2,})|\.L$1|g	if ($dotinlocallabels);
    }

    {
	$line =~ s|(^[\.\w]+)\:\s*||;
	my $label = $1;
	if ($label) {
	    printf "%s:",($GLOBALS{$label} or $label);
	}
    }

    if ($line !~ m/^[#@]/) {
	$line =~ s|^\s*(\.?)(\S+)\s*||;
	my $c = $1; $c = "\t" if ($c eq "");
	my $mnemonic = $2;
	my $opcode;
	if ($mnemonic =~ m/([^\.]+)\.([^\.]+)/) {
	    $opcode = eval("\$$1_$2");
	} else {
	    $opcode = eval("\$$mnemonic");
	}

	if ($flavour =~ /ios/) {
	    # Mach-O and ELF use different syntax for these relocations. Note
	    # that we require :pg_hi21: to be explicitly listed. It is normally
	    # optional with adrp instructions.
	    $line =~ s|:pg_hi21:(\w+)|\1\@PAGE|;
	    $line =~ s|:lo12:(\w+)|\1\@PAGEOFF|;
	} else {
	    # Clang's integrated assembly does not support the optional
	    # :pg_hi21: markers, so erase them.
	    $line =~ s|:pg_hi21:||;
	}

	my $arg=expand_line($line);

	if (ref($opcode) eq 'CODE') {
		$line = &$opcode($arg);
	} elsif ($mnemonic)         {
		$line = $c.$mnemonic;
		$line.= "\t$arg" if ($arg ne "");
	}
    }

    print $line if ($line);
    print "\n";
}

print "#endif\n" if ($flavour eq "linux32" || $flavour eq "linux64");
print "#endif  // !OPENSSL_NO_ASM\n";

<<<<<<< HEAD
close STDOUT or die "error closing STDOUT";
=======
# See https://www.airs.com/blog/archives/518.
print ".section\t.note.GNU-stack,\"\",\%progbits\n" if ($flavour =~ /linux/);

close STDOUT;
>>>>>>> c48c8b6f
<|MERGE_RESOLUTION|>--- conflicted
+++ resolved
@@ -227,11 +227,7 @@
 print "#endif\n" if ($flavour eq "linux32" || $flavour eq "linux64");
 print "#endif  // !OPENSSL_NO_ASM\n";
 
-<<<<<<< HEAD
-close STDOUT or die "error closing STDOUT";
-=======
 # See https://www.airs.com/blog/archives/518.
 print ".section\t.note.GNU-stack,\"\",\%progbits\n" if ($flavour =~ /linux/);
 
-close STDOUT;
->>>>>>> c48c8b6f
+close STDOUT;