#! /usr/bin/env perl
# Copyright 2016 The OpenSSL Project Authors. All Rights Reserved.
#
# Licensed under the OpenSSL license (the "License").  You may not use
# this file except in compliance with the License.  You can obtain a copy
# in the file LICENSE in the source distribution or at
# https://www.openssl.org/source/license.html

#
# ====================================================================
# Written by Andy Polyakov <appro@openssl.org> for the OpenSSL
# project. The module is, however, dual licensed under OpenSSL and
# CRYPTOGAMS licenses depending on where you obtain it. For further
# details see http://www.openssl.org/~appro/cryptogams/.
# ====================================================================
#
# June 2015
#
# ChaCha20 for ARMv8.
#
# Performance in cycles per byte out of large buffer.
#
#			IALU/gcc-4.9    3xNEON+1xIALU	6xNEON+2xIALU
#
# Apple A7		5.50/+49%       3.33            1.70
# Cortex-A53		8.40/+80%       4.72		4.72(*)
# Cortex-A57		8.06/+43%       4.90            4.43(**)
# Denver		4.50/+82%       2.63		2.67(*)
# X-Gene		9.50/+46%       8.82		8.89(*)
# Mongoose		8.00/+44%	3.64		3.25
# Kryo			8.17/+50%	4.83		4.65
#
# (*)	it's expected that doubling interleave factor doesn't help
#	all processors, only those with higher NEON latency and
#	higher instruction issue rate;
# (**)	expected improvement was actually higher;

$flavour=shift;
$output=shift;

$0 =~ m/(.*[\/\\])[^\/\\]+$/; $dir=$1;
( $xlate="${dir}arm-xlate.pl" and -f $xlate ) or
( $xlate="${dir}../../perlasm/arm-xlate.pl" and -f $xlate) or
die "can't locate arm-xlate.pl";

open OUT,"| \"$^X\" $xlate $flavour $output";
*STDOUT=*OUT;

sub AUTOLOAD()		# thunk [simplified] x86-style perlasm
{ my $opcode = $AUTOLOAD; $opcode =~ s/.*:://; $opcode =~ s/_/\./;
  my $arg = pop;
    $arg = "#$arg" if ($arg*1 eq $arg);
    $code .= "\t$opcode\t".join(',',@_,$arg)."\n";
}

my ($out,$inp,$len,$key,$ctr) = map("x$_",(0..4));

my @x=map("x$_",(5..17,19..21));
my @d=map("x$_",(22..28,30));

sub ROUND {
my ($a0,$b0,$c0,$d0)=@_;
my ($a1,$b1,$c1,$d1)=map(($_&~3)+(($_+1)&3),($a0,$b0,$c0,$d0));
my ($a2,$b2,$c2,$d2)=map(($_&~3)+(($_+1)&3),($a1,$b1,$c1,$d1));
my ($a3,$b3,$c3,$d3)=map(($_&~3)+(($_+1)&3),($a2,$b2,$c2,$d2));

    (
	"&add_32	(@x[$a0],@x[$a0],@x[$b0])",
	 "&add_32	(@x[$a1],@x[$a1],@x[$b1])",
	  "&add_32	(@x[$a2],@x[$a2],@x[$b2])",
	   "&add_32	(@x[$a3],@x[$a3],@x[$b3])",
	"&eor_32	(@x[$d0],@x[$d0],@x[$a0])",
	 "&eor_32	(@x[$d1],@x[$d1],@x[$a1])",
	  "&eor_32	(@x[$d2],@x[$d2],@x[$a2])",
	   "&eor_32	(@x[$d3],@x[$d3],@x[$a3])",
	"&ror_32	(@x[$d0],@x[$d0],16)",
	 "&ror_32	(@x[$d1],@x[$d1],16)",
	  "&ror_32	(@x[$d2],@x[$d2],16)",
	   "&ror_32	(@x[$d3],@x[$d3],16)",

	"&add_32	(@x[$c0],@x[$c0],@x[$d0])",
	 "&add_32	(@x[$c1],@x[$c1],@x[$d1])",
	  "&add_32	(@x[$c2],@x[$c2],@x[$d2])",
	   "&add_32	(@x[$c3],@x[$c3],@x[$d3])",
	"&eor_32	(@x[$b0],@x[$b0],@x[$c0])",
	 "&eor_32	(@x[$b1],@x[$b1],@x[$c1])",
	  "&eor_32	(@x[$b2],@x[$b2],@x[$c2])",
	   "&eor_32	(@x[$b3],@x[$b3],@x[$c3])",
	"&ror_32	(@x[$b0],@x[$b0],20)",
	 "&ror_32	(@x[$b1],@x[$b1],20)",
	  "&ror_32	(@x[$b2],@x[$b2],20)",
	   "&ror_32	(@x[$b3],@x[$b3],20)",

	"&add_32	(@x[$a0],@x[$a0],@x[$b0])",
	 "&add_32	(@x[$a1],@x[$a1],@x[$b1])",
	  "&add_32	(@x[$a2],@x[$a2],@x[$b2])",
	   "&add_32	(@x[$a3],@x[$a3],@x[$b3])",
	"&eor_32	(@x[$d0],@x[$d0],@x[$a0])",
	 "&eor_32	(@x[$d1],@x[$d1],@x[$a1])",
	  "&eor_32	(@x[$d2],@x[$d2],@x[$a2])",
	   "&eor_32	(@x[$d3],@x[$d3],@x[$a3])",
	"&ror_32	(@x[$d0],@x[$d0],24)",
	 "&ror_32	(@x[$d1],@x[$d1],24)",
	  "&ror_32	(@x[$d2],@x[$d2],24)",
	   "&ror_32	(@x[$d3],@x[$d3],24)",

	"&add_32	(@x[$c0],@x[$c0],@x[$d0])",
	 "&add_32	(@x[$c1],@x[$c1],@x[$d1])",
	  "&add_32	(@x[$c2],@x[$c2],@x[$d2])",
	   "&add_32	(@x[$c3],@x[$c3],@x[$d3])",
	"&eor_32	(@x[$b0],@x[$b0],@x[$c0])",
	 "&eor_32	(@x[$b1],@x[$b1],@x[$c1])",
	  "&eor_32	(@x[$b2],@x[$b2],@x[$c2])",
	   "&eor_32	(@x[$b3],@x[$b3],@x[$c3])",
	"&ror_32	(@x[$b0],@x[$b0],25)",
	 "&ror_32	(@x[$b1],@x[$b1],25)",
	  "&ror_32	(@x[$b2],@x[$b2],25)",
	   "&ror_32	(@x[$b3],@x[$b3],25)"
    );
}

$code.=<<___;
#include <GFp/arm_arch.h>

<<<<<<< HEAD
.text

.extern	GFp_armcap_P
=======
.extern	OPENSSL_armcap_P
>>>>>>> 293d9ee4

.section .rodata

.align	5
.Lsigma:
.quad	0x3320646e61707865,0x6b20657479622d32		// endian-neutral
.Lone:
.long	1,0,0,0
.LGFp_armcap_P:
#ifdef	__ILP32__
.long	GFp_armcap_P-.
#else
.quad	GFp_armcap_P-.
#endif
.asciz	"ChaCha20 for ARMv8, CRYPTOGAMS by <appro\@openssl.org>"

<<<<<<< HEAD
.globl	GFp_ChaCha20_ctr32
.type	GFp_ChaCha20_ctr32,%function
=======
.text

.globl	ChaCha20_ctr32
.type	ChaCha20_ctr32,%function
>>>>>>> 293d9ee4
.align	5
GFp_ChaCha20_ctr32:
	cbz	$len,.Labort
<<<<<<< HEAD
	adr	@x[0],.LGFp_armcap_P
=======
	adrp	@x[0],:pg_hi21:OPENSSL_armcap_P
>>>>>>> 293d9ee4
	cmp	$len,#192
	b.lo	.Lshort
	add	@x[0],@x[0],:lo12:OPENSSL_armcap_P
	ldr	w17,[@x[0]]
	tst	w17,#ARMV7_NEON
	b.ne	ChaCha20_neon

.Lshort:
	stp	x29,x30,[sp,#-96]!
	add	x29,sp,#0

	adrp	@x[0],:pg_hi21:.Lsigma
	add	@x[0],@x[0],:lo12:.Lsigma
	stp	x19,x20,[sp,#16]
	stp	x21,x22,[sp,#32]
	stp	x23,x24,[sp,#48]
	stp	x25,x26,[sp,#64]
	stp	x27,x28,[sp,#80]
	sub	sp,sp,#64

	ldp	@d[0],@d[1],[@x[0]]		// load sigma
	ldp	@d[2],@d[3],[$key]		// load key
	ldp	@d[4],@d[5],[$key,#16]
	ldp	@d[6],@d[7],[$ctr]		// load counter
#ifdef	__ARMEB__
	ror	@d[2],@d[2],#32
	ror	@d[3],@d[3],#32
	ror	@d[4],@d[4],#32
	ror	@d[5],@d[5],#32
	ror	@d[6],@d[6],#32
	ror	@d[7],@d[7],#32
#endif

.Loop_outer:
	mov.32	@x[0],@d[0]			// unpack key block
	lsr	@x[1],@d[0],#32
	mov.32	@x[2],@d[1]
	lsr	@x[3],@d[1],#32
	mov.32	@x[4],@d[2]
	lsr	@x[5],@d[2],#32
	mov.32	@x[6],@d[3]
	lsr	@x[7],@d[3],#32
	mov.32	@x[8],@d[4]
	lsr	@x[9],@d[4],#32
	mov.32	@x[10],@d[5]
	lsr	@x[11],@d[5],#32
	mov.32	@x[12],@d[6]
	lsr	@x[13],@d[6],#32
	mov.32	@x[14],@d[7]
	lsr	@x[15],@d[7],#32

	mov	$ctr,#10
	subs	$len,$len,#64
.Loop:
	sub	$ctr,$ctr,#1
___
	foreach (&ROUND(0, 4, 8,12)) { eval; }
	foreach (&ROUND(0, 5,10,15)) { eval; }
$code.=<<___;
	cbnz	$ctr,.Loop

	add.32	@x[0],@x[0],@d[0]		// accumulate key block
	add	@x[1],@x[1],@d[0],lsr#32
	add.32	@x[2],@x[2],@d[1]
	add	@x[3],@x[3],@d[1],lsr#32
	add.32	@x[4],@x[4],@d[2]
	add	@x[5],@x[5],@d[2],lsr#32
	add.32	@x[6],@x[6],@d[3]
	add	@x[7],@x[7],@d[3],lsr#32
	add.32	@x[8],@x[8],@d[4]
	add	@x[9],@x[9],@d[4],lsr#32
	add.32	@x[10],@x[10],@d[5]
	add	@x[11],@x[11],@d[5],lsr#32
	add.32	@x[12],@x[12],@d[6]
	add	@x[13],@x[13],@d[6],lsr#32
	add.32	@x[14],@x[14],@d[7]
	add	@x[15],@x[15],@d[7],lsr#32

	b.lo	.Ltail

	add	@x[0],@x[0],@x[1],lsl#32	// pack
	add	@x[2],@x[2],@x[3],lsl#32
	ldp	@x[1],@x[3],[$inp,#0]		// load input
	add	@x[4],@x[4],@x[5],lsl#32
	add	@x[6],@x[6],@x[7],lsl#32
	ldp	@x[5],@x[7],[$inp,#16]
	add	@x[8],@x[8],@x[9],lsl#32
	add	@x[10],@x[10],@x[11],lsl#32
	ldp	@x[9],@x[11],[$inp,#32]
	add	@x[12],@x[12],@x[13],lsl#32
	add	@x[14],@x[14],@x[15],lsl#32
	ldp	@x[13],@x[15],[$inp,#48]
	add	$inp,$inp,#64
#ifdef	__ARMEB__
	rev	@x[0],@x[0]
	rev	@x[2],@x[2]
	rev	@x[4],@x[4]
	rev	@x[6],@x[6]
	rev	@x[8],@x[8]
	rev	@x[10],@x[10]
	rev	@x[12],@x[12]
	rev	@x[14],@x[14]
#endif
	eor	@x[0],@x[0],@x[1]
	eor	@x[2],@x[2],@x[3]
	eor	@x[4],@x[4],@x[5]
	eor	@x[6],@x[6],@x[7]
	eor	@x[8],@x[8],@x[9]
	eor	@x[10],@x[10],@x[11]
	eor	@x[12],@x[12],@x[13]
	eor	@x[14],@x[14],@x[15]

	stp	@x[0],@x[2],[$out,#0]		// store output
	 add	@d[6],@d[6],#1			// increment counter
	stp	@x[4],@x[6],[$out,#16]
	stp	@x[8],@x[10],[$out,#32]
	stp	@x[12],@x[14],[$out,#48]
	add	$out,$out,#64

	b.hi	.Loop_outer

	ldp	x19,x20,[x29,#16]
	add	sp,sp,#64
	ldp	x21,x22,[x29,#32]
	ldp	x23,x24,[x29,#48]
	ldp	x25,x26,[x29,#64]
	ldp	x27,x28,[x29,#80]
	ldp	x29,x30,[sp],#96
.Labort:
	ret

.align	4
.Ltail:
	add	$len,$len,#64
.Less_than_64:
	sub	$out,$out,#1
	add	$inp,$inp,$len
	add	$out,$out,$len
	add	$ctr,sp,$len
	neg	$len,$len

	add	@x[0],@x[0],@x[1],lsl#32	// pack
	add	@x[2],@x[2],@x[3],lsl#32
	add	@x[4],@x[4],@x[5],lsl#32
	add	@x[6],@x[6],@x[7],lsl#32
	add	@x[8],@x[8],@x[9],lsl#32
	add	@x[10],@x[10],@x[11],lsl#32
	add	@x[12],@x[12],@x[13],lsl#32
	add	@x[14],@x[14],@x[15],lsl#32
#ifdef	__ARMEB__
	rev	@x[0],@x[0]
	rev	@x[2],@x[2]
	rev	@x[4],@x[4]
	rev	@x[6],@x[6]
	rev	@x[8],@x[8]
	rev	@x[10],@x[10]
	rev	@x[12],@x[12]
	rev	@x[14],@x[14]
#endif
	stp	@x[0],@x[2],[sp,#0]
	stp	@x[4],@x[6],[sp,#16]
	stp	@x[8],@x[10],[sp,#32]
	stp	@x[12],@x[14],[sp,#48]

.Loop_tail:
	ldrb	w10,[$inp,$len]
	ldrb	w11,[$ctr,$len]
	add	$len,$len,#1
	eor	w10,w10,w11
	strb	w10,[$out,$len]
	cbnz	$len,.Loop_tail

	stp	xzr,xzr,[sp,#0]
	stp	xzr,xzr,[sp,#16]
	stp	xzr,xzr,[sp,#32]
	stp	xzr,xzr,[sp,#48]

	ldp	x19,x20,[x29,#16]
	add	sp,sp,#64
	ldp	x21,x22,[x29,#32]
	ldp	x23,x24,[x29,#48]
	ldp	x25,x26,[x29,#64]
	ldp	x27,x28,[x29,#80]
	ldp	x29,x30,[sp],#96
	ret
.size	GFp_ChaCha20_ctr32,.-GFp_ChaCha20_ctr32
___

{{{
my ($A0,$B0,$C0,$D0,$A1,$B1,$C1,$D1,$A2,$B2,$C2,$D2,$T0,$T1,$T2,$T3) =
    map("v$_.4s",(0..7,16..23));
my (@K)=map("v$_.4s",(24..30));
my $ONE="v31.4s";

sub NEONROUND {
my $odd = pop;
my ($a,$b,$c,$d,$t)=@_;

	(
	"&add		('$a','$a','$b')",
	"&eor		('$d','$d','$a')",
	"&rev32_16	('$d','$d')",		# vrot ($d,16)

	"&add		('$c','$c','$d')",
	"&eor		('$t','$b','$c')",
	"&ushr		('$b','$t',20)",
	"&sli		('$b','$t',12)",

	"&add		('$a','$a','$b')",
	"&eor		('$t','$d','$a')",
	"&ushr		('$d','$t',24)",
	"&sli		('$d','$t',8)",

	"&add		('$c','$c','$d')",
	"&eor		('$t','$b','$c')",
	"&ushr		('$b','$t',25)",
	"&sli		('$b','$t',7)",

	"&ext		('$c','$c','$c',8)",
	"&ext		('$d','$d','$d',$odd?4:12)",
	"&ext		('$b','$b','$b',$odd?12:4)"
	);
}

$code.=<<___;

.type	ChaCha20_neon,%function
.align	5
ChaCha20_neon:
	stp	x29,x30,[sp,#-96]!
	add	x29,sp,#0

	adrp	@x[0],:pg_hi21:.Lsigma
	add	@x[0],@x[0],:lo12:.Lsigma
	stp	x19,x20,[sp,#16]
	stp	x21,x22,[sp,#32]
	stp	x23,x24,[sp,#48]
	stp	x25,x26,[sp,#64]
	stp	x27,x28,[sp,#80]
	cmp	$len,#512
	b.hs	.L512_or_more_neon

	sub	sp,sp,#64

	ldp	@d[0],@d[1],[@x[0]]		// load sigma
	ld1	{@K[0]},[@x[0]],#16
	ldp	@d[2],@d[3],[$key]		// load key
	ldp	@d[4],@d[5],[$key,#16]
	ld1	{@K[1],@K[2]},[$key]
	ldp	@d[6],@d[7],[$ctr]		// load counter
	ld1	{@K[3]},[$ctr]
	ld1	{$ONE},[@x[0]]
#ifdef	__ARMEB__
	rev64	@K[0],@K[0]
	ror	@d[2],@d[2],#32
	ror	@d[3],@d[3],#32
	ror	@d[4],@d[4],#32
	ror	@d[5],@d[5],#32
	ror	@d[6],@d[6],#32
	ror	@d[7],@d[7],#32
#endif
	add	@K[3],@K[3],$ONE		// += 1
	add	@K[4],@K[3],$ONE
	add	@K[5],@K[4],$ONE
	shl	$ONE,$ONE,#2			// 1 -> 4

.Loop_outer_neon:
	mov.32	@x[0],@d[0]			// unpack key block
	lsr	@x[1],@d[0],#32
	 mov	$A0,@K[0]
	mov.32	@x[2],@d[1]
	lsr	@x[3],@d[1],#32
	 mov	$A1,@K[0]
	mov.32	@x[4],@d[2]
	lsr	@x[5],@d[2],#32
	 mov	$A2,@K[0]
	mov.32	@x[6],@d[3]
	 mov	$B0,@K[1]
	lsr	@x[7],@d[3],#32
	 mov	$B1,@K[1]
	mov.32	@x[8],@d[4]
	 mov	$B2,@K[1]
	lsr	@x[9],@d[4],#32
	 mov	$D0,@K[3]
	mov.32	@x[10],@d[5]
	 mov	$D1,@K[4]
	lsr	@x[11],@d[5],#32
	 mov	$D2,@K[5]
	mov.32	@x[12],@d[6]
	 mov	$C0,@K[2]
	lsr	@x[13],@d[6],#32
	 mov	$C1,@K[2]
	mov.32	@x[14],@d[7]
	 mov	$C2,@K[2]
	lsr	@x[15],@d[7],#32

	mov	$ctr,#10
	subs	$len,$len,#256
.Loop_neon:
	sub	$ctr,$ctr,#1
___
	my @thread0=&NEONROUND($A0,$B0,$C0,$D0,$T0,0);
	my @thread1=&NEONROUND($A1,$B1,$C1,$D1,$T1,0);
	my @thread2=&NEONROUND($A2,$B2,$C2,$D2,$T2,0);
	my @thread3=&ROUND(0,4,8,12);

	foreach (@thread0) {
		eval;			eval(shift(@thread3));
		eval(shift(@thread1));	eval(shift(@thread3));
		eval(shift(@thread2));	eval(shift(@thread3));
	}

	@thread0=&NEONROUND($A0,$B0,$C0,$D0,$T0,1);
	@thread1=&NEONROUND($A1,$B1,$C1,$D1,$T1,1);
	@thread2=&NEONROUND($A2,$B2,$C2,$D2,$T2,1);
	@thread3=&ROUND(0,5,10,15);

	foreach (@thread0) {
		eval;			eval(shift(@thread3));
		eval(shift(@thread1));	eval(shift(@thread3));
		eval(shift(@thread2));	eval(shift(@thread3));
	}
$code.=<<___;
	cbnz	$ctr,.Loop_neon

	add.32	@x[0],@x[0],@d[0]		// accumulate key block
	 add	$A0,$A0,@K[0]
	add	@x[1],@x[1],@d[0],lsr#32
	 add	$A1,$A1,@K[0]
	add.32	@x[2],@x[2],@d[1]
	 add	$A2,$A2,@K[0]
	add	@x[3],@x[3],@d[1],lsr#32
	 add	$C0,$C0,@K[2]
	add.32	@x[4],@x[4],@d[2]
	 add	$C1,$C1,@K[2]
	add	@x[5],@x[5],@d[2],lsr#32
	 add	$C2,$C2,@K[2]
	add.32	@x[6],@x[6],@d[3]
	 add	$D0,$D0,@K[3]
	add	@x[7],@x[7],@d[3],lsr#32
	add.32	@x[8],@x[8],@d[4]
	 add	$D1,$D1,@K[4]
	add	@x[9],@x[9],@d[4],lsr#32
	add.32	@x[10],@x[10],@d[5]
	 add	$D2,$D2,@K[5]
	add	@x[11],@x[11],@d[5],lsr#32
	add.32	@x[12],@x[12],@d[6]
	 add	$B0,$B0,@K[1]
	add	@x[13],@x[13],@d[6],lsr#32
	add.32	@x[14],@x[14],@d[7]
	 add	$B1,$B1,@K[1]
	add	@x[15],@x[15],@d[7],lsr#32
	 add	$B2,$B2,@K[1]

	b.lo	.Ltail_neon

	add	@x[0],@x[0],@x[1],lsl#32	// pack
	add	@x[2],@x[2],@x[3],lsl#32
	ldp	@x[1],@x[3],[$inp,#0]		// load input
	add	@x[4],@x[4],@x[5],lsl#32
	add	@x[6],@x[6],@x[7],lsl#32
	ldp	@x[5],@x[7],[$inp,#16]
	add	@x[8],@x[8],@x[9],lsl#32
	add	@x[10],@x[10],@x[11],lsl#32
	ldp	@x[9],@x[11],[$inp,#32]
	add	@x[12],@x[12],@x[13],lsl#32
	add	@x[14],@x[14],@x[15],lsl#32
	ldp	@x[13],@x[15],[$inp,#48]
	add	$inp,$inp,#64
#ifdef	__ARMEB__
	rev	@x[0],@x[0]
	rev	@x[2],@x[2]
	rev	@x[4],@x[4]
	rev	@x[6],@x[6]
	rev	@x[8],@x[8]
	rev	@x[10],@x[10]
	rev	@x[12],@x[12]
	rev	@x[14],@x[14]
#endif
	ld1.8	{$T0-$T3},[$inp],#64
	eor	@x[0],@x[0],@x[1]
	eor	@x[2],@x[2],@x[3]
	eor	@x[4],@x[4],@x[5]
	eor	@x[6],@x[6],@x[7]
	eor	@x[8],@x[8],@x[9]
	 eor	$A0,$A0,$T0
	eor	@x[10],@x[10],@x[11]
	 eor	$B0,$B0,$T1
	eor	@x[12],@x[12],@x[13]
	 eor	$C0,$C0,$T2
	eor	@x[14],@x[14],@x[15]
	 eor	$D0,$D0,$T3
	 ld1.8	{$T0-$T3},[$inp],#64

	stp	@x[0],@x[2],[$out,#0]		// store output
	 add	@d[6],@d[6],#4			// increment counter
	stp	@x[4],@x[6],[$out,#16]
	 add	@K[3],@K[3],$ONE		// += 4
	stp	@x[8],@x[10],[$out,#32]
	 add	@K[4],@K[4],$ONE
	stp	@x[12],@x[14],[$out,#48]
	 add	@K[5],@K[5],$ONE
	add	$out,$out,#64

	st1.8	{$A0-$D0},[$out],#64
	ld1.8	{$A0-$D0},[$inp],#64

	eor	$A1,$A1,$T0
	eor	$B1,$B1,$T1
	eor	$C1,$C1,$T2
	eor	$D1,$D1,$T3
	st1.8	{$A1-$D1},[$out],#64

	eor	$A2,$A2,$A0
	eor	$B2,$B2,$B0
	eor	$C2,$C2,$C0
	eor	$D2,$D2,$D0
	st1.8	{$A2-$D2},[$out],#64

	b.hi	.Loop_outer_neon

	ldp	x19,x20,[x29,#16]
	add	sp,sp,#64
	ldp	x21,x22,[x29,#32]
	ldp	x23,x24,[x29,#48]
	ldp	x25,x26,[x29,#64]
	ldp	x27,x28,[x29,#80]
	ldp	x29,x30,[sp],#96
	ret

.Ltail_neon:
	add	$len,$len,#256
	cmp	$len,#64
	b.lo	.Less_than_64

	add	@x[0],@x[0],@x[1],lsl#32	// pack
	add	@x[2],@x[2],@x[3],lsl#32
	ldp	@x[1],@x[3],[$inp,#0]		// load input
	add	@x[4],@x[4],@x[5],lsl#32
	add	@x[6],@x[6],@x[7],lsl#32
	ldp	@x[5],@x[7],[$inp,#16]
	add	@x[8],@x[8],@x[9],lsl#32
	add	@x[10],@x[10],@x[11],lsl#32
	ldp	@x[9],@x[11],[$inp,#32]
	add	@x[12],@x[12],@x[13],lsl#32
	add	@x[14],@x[14],@x[15],lsl#32
	ldp	@x[13],@x[15],[$inp,#48]
	add	$inp,$inp,#64
#ifdef	__ARMEB__
	rev	@x[0],@x[0]
	rev	@x[2],@x[2]
	rev	@x[4],@x[4]
	rev	@x[6],@x[6]
	rev	@x[8],@x[8]
	rev	@x[10],@x[10]
	rev	@x[12],@x[12]
	rev	@x[14],@x[14]
#endif
	eor	@x[0],@x[0],@x[1]
	eor	@x[2],@x[2],@x[3]
	eor	@x[4],@x[4],@x[5]
	eor	@x[6],@x[6],@x[7]
	eor	@x[8],@x[8],@x[9]
	eor	@x[10],@x[10],@x[11]
	eor	@x[12],@x[12],@x[13]
	eor	@x[14],@x[14],@x[15]

	stp	@x[0],@x[2],[$out,#0]		// store output
	 add	@d[6],@d[6],#4			// increment counter
	stp	@x[4],@x[6],[$out,#16]
	stp	@x[8],@x[10],[$out,#32]
	stp	@x[12],@x[14],[$out,#48]
	add	$out,$out,#64
	b.eq	.Ldone_neon
	sub	$len,$len,#64
	cmp	$len,#64
	b.lo	.Less_than_128

	ld1.8	{$T0-$T3},[$inp],#64
	eor	$A0,$A0,$T0
	eor	$B0,$B0,$T1
	eor	$C0,$C0,$T2
	eor	$D0,$D0,$T3
	st1.8	{$A0-$D0},[$out],#64
	b.eq	.Ldone_neon
	sub	$len,$len,#64
	cmp	$len,#64
	b.lo	.Less_than_192

	ld1.8	{$T0-$T3},[$inp],#64
	eor	$A1,$A1,$T0
	eor	$B1,$B1,$T1
	eor	$C1,$C1,$T2
	eor	$D1,$D1,$T3
	st1.8	{$A1-$D1},[$out],#64
	b.eq	.Ldone_neon
	sub	$len,$len,#64

	st1.8	{$A2-$D2},[sp]
	b	.Last_neon

.Less_than_128:
	st1.8	{$A0-$D0},[sp]
	b	.Last_neon
.Less_than_192:
	st1.8	{$A1-$D1},[sp]
	b	.Last_neon

.align	4
.Last_neon:
	sub	$out,$out,#1
	add	$inp,$inp,$len
	add	$out,$out,$len
	add	$ctr,sp,$len
	neg	$len,$len

.Loop_tail_neon:
	ldrb	w10,[$inp,$len]
	ldrb	w11,[$ctr,$len]
	add	$len,$len,#1
	eor	w10,w10,w11
	strb	w10,[$out,$len]
	cbnz	$len,.Loop_tail_neon

	stp	xzr,xzr,[sp,#0]
	stp	xzr,xzr,[sp,#16]
	stp	xzr,xzr,[sp,#32]
	stp	xzr,xzr,[sp,#48]

.Ldone_neon:
	ldp	x19,x20,[x29,#16]
	add	sp,sp,#64
	ldp	x21,x22,[x29,#32]
	ldp	x23,x24,[x29,#48]
	ldp	x25,x26,[x29,#64]
	ldp	x27,x28,[x29,#80]
	ldp	x29,x30,[sp],#96
	ret
.size	ChaCha20_neon,.-ChaCha20_neon
___
{
my ($T0,$T1,$T2,$T3,$T4,$T5)=@K;
my ($A0,$B0,$C0,$D0,$A1,$B1,$C1,$D1,$A2,$B2,$C2,$D2,
    $A3,$B3,$C3,$D3,$A4,$B4,$C4,$D4,$A5,$B5,$C5,$D5) = map("v$_.4s",(0..23));

$code.=<<___;
.type	ChaCha20_512_neon,%function
.align	5
ChaCha20_512_neon:
	stp	x29,x30,[sp,#-96]!
	add	x29,sp,#0

	adrp	@x[0],:pg_hi21:.Lsigma
	add	@x[0],@x[0],:lo12:.Lsigma
	stp	x19,x20,[sp,#16]
	stp	x21,x22,[sp,#32]
	stp	x23,x24,[sp,#48]
	stp	x25,x26,[sp,#64]
	stp	x27,x28,[sp,#80]

.L512_or_more_neon:
	sub	sp,sp,#128+64

	ldp	@d[0],@d[1],[@x[0]]		// load sigma
	ld1	{@K[0]},[@x[0]],#16
	ldp	@d[2],@d[3],[$key]		// load key
	ldp	@d[4],@d[5],[$key,#16]
	ld1	{@K[1],@K[2]},[$key]
	ldp	@d[6],@d[7],[$ctr]		// load counter
	ld1	{@K[3]},[$ctr]
	ld1	{$ONE},[@x[0]]
#ifdef	__ARMEB__
	rev64	@K[0],@K[0]
	ror	@d[2],@d[2],#32
	ror	@d[3],@d[3],#32
	ror	@d[4],@d[4],#32
	ror	@d[5],@d[5],#32
	ror	@d[6],@d[6],#32
	ror	@d[7],@d[7],#32
#endif
	add	@K[3],@K[3],$ONE		// += 1
	stp	@K[0],@K[1],[sp,#0]		// off-load key block, invariant part
	add	@K[3],@K[3],$ONE		// not typo
	str	@K[2],[sp,#32]
	add	@K[4],@K[3],$ONE
	add	@K[5],@K[4],$ONE
	add	@K[6],@K[5],$ONE
	shl	$ONE,$ONE,#2			// 1 -> 4

	stp	d8,d9,[sp,#128+0]		// meet ABI requirements
	stp	d10,d11,[sp,#128+16]
	stp	d12,d13,[sp,#128+32]
	stp	d14,d15,[sp,#128+48]

	sub	$len,$len,#512			// not typo

.Loop_outer_512_neon:
	 mov	$A0,@K[0]
	 mov	$A1,@K[0]
	 mov	$A2,@K[0]
	 mov	$A3,@K[0]
	 mov	$A4,@K[0]
	 mov	$A5,@K[0]
	 mov	$B0,@K[1]
	mov.32	@x[0],@d[0]			// unpack key block
	 mov	$B1,@K[1]
	lsr	@x[1],@d[0],#32
	 mov	$B2,@K[1]
	mov.32	@x[2],@d[1]
	 mov	$B3,@K[1]
	lsr	@x[3],@d[1],#32
	 mov	$B4,@K[1]
	mov.32	@x[4],@d[2]
	 mov	$B5,@K[1]
	lsr	@x[5],@d[2],#32
	 mov	$D0,@K[3]
	mov.32	@x[6],@d[3]
	 mov	$D1,@K[4]
	lsr	@x[7],@d[3],#32
	 mov	$D2,@K[5]
	mov.32	@x[8],@d[4]
	 mov	$D3,@K[6]
	lsr	@x[9],@d[4],#32
	 mov	$C0,@K[2]
	mov.32	@x[10],@d[5]
	 mov	$C1,@K[2]
	lsr	@x[11],@d[5],#32
	 add	$D4,$D0,$ONE			// +4
	mov.32	@x[12],@d[6]
	 add	$D5,$D1,$ONE			// +4
	lsr	@x[13],@d[6],#32
	 mov	$C2,@K[2]
	mov.32	@x[14],@d[7]
	 mov	$C3,@K[2]
	lsr	@x[15],@d[7],#32
	 mov	$C4,@K[2]
	 stp	@K[3],@K[4],[sp,#48]		// off-load key block, variable part
	 mov	$C5,@K[2]
	 str	@K[5],[sp,#80]

	mov	$ctr,#5
	subs	$len,$len,#512
.Loop_upper_neon:
	sub	$ctr,$ctr,#1
___
	my @thread0=&NEONROUND($A0,$B0,$C0,$D0,$T0,0);
	my @thread1=&NEONROUND($A1,$B1,$C1,$D1,$T1,0);
	my @thread2=&NEONROUND($A2,$B2,$C2,$D2,$T2,0);
	my @thread3=&NEONROUND($A3,$B3,$C3,$D3,$T3,0);
	my @thread4=&NEONROUND($A4,$B4,$C4,$D4,$T4,0);
	my @thread5=&NEONROUND($A5,$B5,$C5,$D5,$T5,0);
	my @thread67=(&ROUND(0,4,8,12),&ROUND(0,5,10,15));
	my $diff = ($#thread0+1)*6 - $#thread67 - 1;
	my $i = 0;

	foreach (@thread0) {
		eval;			eval(shift(@thread67));
		eval(shift(@thread1));	eval(shift(@thread67));
		eval(shift(@thread2));	eval(shift(@thread67));
		eval(shift(@thread3));	eval(shift(@thread67));
		eval(shift(@thread4));	eval(shift(@thread67));
		eval(shift(@thread5));	eval(shift(@thread67));
	}

	@thread0=&NEONROUND($A0,$B0,$C0,$D0,$T0,1);
	@thread1=&NEONROUND($A1,$B1,$C1,$D1,$T1,1);
	@thread2=&NEONROUND($A2,$B2,$C2,$D2,$T2,1);
	@thread3=&NEONROUND($A3,$B3,$C3,$D3,$T3,1);
	@thread4=&NEONROUND($A4,$B4,$C4,$D4,$T4,1);
	@thread5=&NEONROUND($A5,$B5,$C5,$D5,$T5,1);
	@thread67=(&ROUND(0,4,8,12),&ROUND(0,5,10,15));

	foreach (@thread0) {
		eval;			eval(shift(@thread67));
		eval(shift(@thread1));	eval(shift(@thread67));
		eval(shift(@thread2));	eval(shift(@thread67));
		eval(shift(@thread3));	eval(shift(@thread67));
		eval(shift(@thread4));	eval(shift(@thread67));
		eval(shift(@thread5));	eval(shift(@thread67));
	}
$code.=<<___;
	cbnz	$ctr,.Loop_upper_neon

	add.32	@x[0],@x[0],@d[0]		// accumulate key block
	add	@x[1],@x[1],@d[0],lsr#32
	add.32	@x[2],@x[2],@d[1]
	add	@x[3],@x[3],@d[1],lsr#32
	add.32	@x[4],@x[4],@d[2]
	add	@x[5],@x[5],@d[2],lsr#32
	add.32	@x[6],@x[6],@d[3]
	add	@x[7],@x[7],@d[3],lsr#32
	add.32	@x[8],@x[8],@d[4]
	add	@x[9],@x[9],@d[4],lsr#32
	add.32	@x[10],@x[10],@d[5]
	add	@x[11],@x[11],@d[5],lsr#32
	add.32	@x[12],@x[12],@d[6]
	add	@x[13],@x[13],@d[6],lsr#32
	add.32	@x[14],@x[14],@d[7]
	add	@x[15],@x[15],@d[7],lsr#32

	add	@x[0],@x[0],@x[1],lsl#32	// pack
	add	@x[2],@x[2],@x[3],lsl#32
	ldp	@x[1],@x[3],[$inp,#0]		// load input
	add	@x[4],@x[4],@x[5],lsl#32
	add	@x[6],@x[6],@x[7],lsl#32
	ldp	@x[5],@x[7],[$inp,#16]
	add	@x[8],@x[8],@x[9],lsl#32
	add	@x[10],@x[10],@x[11],lsl#32
	ldp	@x[9],@x[11],[$inp,#32]
	add	@x[12],@x[12],@x[13],lsl#32
	add	@x[14],@x[14],@x[15],lsl#32
	ldp	@x[13],@x[15],[$inp,#48]
	add	$inp,$inp,#64
#ifdef	__ARMEB__
	rev	@x[0],@x[0]
	rev	@x[2],@x[2]
	rev	@x[4],@x[4]
	rev	@x[6],@x[6]
	rev	@x[8],@x[8]
	rev	@x[10],@x[10]
	rev	@x[12],@x[12]
	rev	@x[14],@x[14]
#endif
	eor	@x[0],@x[0],@x[1]
	eor	@x[2],@x[2],@x[3]
	eor	@x[4],@x[4],@x[5]
	eor	@x[6],@x[6],@x[7]
	eor	@x[8],@x[8],@x[9]
	eor	@x[10],@x[10],@x[11]
	eor	@x[12],@x[12],@x[13]
	eor	@x[14],@x[14],@x[15]

	 stp	@x[0],@x[2],[$out,#0]		// store output
	 add	@d[6],@d[6],#1			// increment counter
	mov.32	@x[0],@d[0]			// unpack key block
	lsr	@x[1],@d[0],#32
	 stp	@x[4],@x[6],[$out,#16]
	mov.32	@x[2],@d[1]
	lsr	@x[3],@d[1],#32
	 stp	@x[8],@x[10],[$out,#32]
	mov.32	@x[4],@d[2]
	lsr	@x[5],@d[2],#32
	 stp	@x[12],@x[14],[$out,#48]
	 add	$out,$out,#64
	mov.32	@x[6],@d[3]
	lsr	@x[7],@d[3],#32
	mov.32	@x[8],@d[4]
	lsr	@x[9],@d[4],#32
	mov.32	@x[10],@d[5]
	lsr	@x[11],@d[5],#32
	mov.32	@x[12],@d[6]
	lsr	@x[13],@d[6],#32
	mov.32	@x[14],@d[7]
	lsr	@x[15],@d[7],#32

	mov	$ctr,#5
.Loop_lower_neon:
	sub	$ctr,$ctr,#1
___
	@thread0=&NEONROUND($A0,$B0,$C0,$D0,$T0,0);
	@thread1=&NEONROUND($A1,$B1,$C1,$D1,$T1,0);
	@thread2=&NEONROUND($A2,$B2,$C2,$D2,$T2,0);
	@thread3=&NEONROUND($A3,$B3,$C3,$D3,$T3,0);
	@thread4=&NEONROUND($A4,$B4,$C4,$D4,$T4,0);
	@thread5=&NEONROUND($A5,$B5,$C5,$D5,$T5,0);
	@thread67=(&ROUND(0,4,8,12),&ROUND(0,5,10,15));

	foreach (@thread0) {
		eval;			eval(shift(@thread67));
		eval(shift(@thread1));	eval(shift(@thread67));
		eval(shift(@thread2));	eval(shift(@thread67));
		eval(shift(@thread3));	eval(shift(@thread67));
		eval(shift(@thread4));	eval(shift(@thread67));
		eval(shift(@thread5));	eval(shift(@thread67));
	}

	@thread0=&NEONROUND($A0,$B0,$C0,$D0,$T0,1);
	@thread1=&NEONROUND($A1,$B1,$C1,$D1,$T1,1);
	@thread2=&NEONROUND($A2,$B2,$C2,$D2,$T2,1);
	@thread3=&NEONROUND($A3,$B3,$C3,$D3,$T3,1);
	@thread4=&NEONROUND($A4,$B4,$C4,$D4,$T4,1);
	@thread5=&NEONROUND($A5,$B5,$C5,$D5,$T5,1);
	@thread67=(&ROUND(0,4,8,12),&ROUND(0,5,10,15));

	foreach (@thread0) {
		eval;			eval(shift(@thread67));
		eval(shift(@thread1));	eval(shift(@thread67));
		eval(shift(@thread2));	eval(shift(@thread67));
		eval(shift(@thread3));	eval(shift(@thread67));
		eval(shift(@thread4));	eval(shift(@thread67));
		eval(shift(@thread5));	eval(shift(@thread67));
	}
$code.=<<___;
	cbnz	$ctr,.Loop_lower_neon

	add.32	@x[0],@x[0],@d[0]		// accumulate key block
	 ldp	@K[0],@K[1],[sp,#0]
	add	@x[1],@x[1],@d[0],lsr#32
	 ldp	@K[2],@K[3],[sp,#32]
	add.32	@x[2],@x[2],@d[1]
	 ldp	@K[4],@K[5],[sp,#64]
	add	@x[3],@x[3],@d[1],lsr#32
	 add	$A0,$A0,@K[0]
	add.32	@x[4],@x[4],@d[2]
	 add	$A1,$A1,@K[0]
	add	@x[5],@x[5],@d[2],lsr#32
	 add	$A2,$A2,@K[0]
	add.32	@x[6],@x[6],@d[3]
	 add	$A3,$A3,@K[0]
	add	@x[7],@x[7],@d[3],lsr#32
	 add	$A4,$A4,@K[0]
	add.32	@x[8],@x[8],@d[4]
	 add	$A5,$A5,@K[0]
	add	@x[9],@x[9],@d[4],lsr#32
	 add	$C0,$C0,@K[2]
	add.32	@x[10],@x[10],@d[5]
	 add	$C1,$C1,@K[2]
	add	@x[11],@x[11],@d[5],lsr#32
	 add	$C2,$C2,@K[2]
	add.32	@x[12],@x[12],@d[6]
	 add	$C3,$C3,@K[2]
	add	@x[13],@x[13],@d[6],lsr#32
	 add	$C4,$C4,@K[2]
	add.32	@x[14],@x[14],@d[7]
	 add	$C5,$C5,@K[2]
	add	@x[15],@x[15],@d[7],lsr#32
	 add	$D4,$D4,$ONE			// +4
	add	@x[0],@x[0],@x[1],lsl#32	// pack
	 add	$D5,$D5,$ONE			// +4
	add	@x[2],@x[2],@x[3],lsl#32
	 add	$D0,$D0,@K[3]
	ldp	@x[1],@x[3],[$inp,#0]		// load input
	 add	$D1,$D1,@K[4]
	add	@x[4],@x[4],@x[5],lsl#32
	 add	$D2,$D2,@K[5]
	add	@x[6],@x[6],@x[7],lsl#32
	 add	$D3,$D3,@K[6]
	ldp	@x[5],@x[7],[$inp,#16]
	 add	$D4,$D4,@K[3]
	add	@x[8],@x[8],@x[9],lsl#32
	 add	$D5,$D5,@K[4]
	add	@x[10],@x[10],@x[11],lsl#32
	 add	$B0,$B0,@K[1]
	ldp	@x[9],@x[11],[$inp,#32]
	 add	$B1,$B1,@K[1]
	add	@x[12],@x[12],@x[13],lsl#32
	 add	$B2,$B2,@K[1]
	add	@x[14],@x[14],@x[15],lsl#32
	 add	$B3,$B3,@K[1]
	ldp	@x[13],@x[15],[$inp,#48]
	 add	$B4,$B4,@K[1]
	add	$inp,$inp,#64
	 add	$B5,$B5,@K[1]

#ifdef	__ARMEB__
	rev	@x[0],@x[0]
	rev	@x[2],@x[2]
	rev	@x[4],@x[4]
	rev	@x[6],@x[6]
	rev	@x[8],@x[8]
	rev	@x[10],@x[10]
	rev	@x[12],@x[12]
	rev	@x[14],@x[14]
#endif
	ld1.8	{$T0-$T3},[$inp],#64
	eor	@x[0],@x[0],@x[1]
	eor	@x[2],@x[2],@x[3]
	eor	@x[4],@x[4],@x[5]
	eor	@x[6],@x[6],@x[7]
	eor	@x[8],@x[8],@x[9]
	 eor	$A0,$A0,$T0
	eor	@x[10],@x[10],@x[11]
	 eor	$B0,$B0,$T1
	eor	@x[12],@x[12],@x[13]
	 eor	$C0,$C0,$T2
	eor	@x[14],@x[14],@x[15]
	 eor	$D0,$D0,$T3
	 ld1.8	{$T0-$T3},[$inp],#64

	stp	@x[0],@x[2],[$out,#0]		// store output
	 add	@d[6],@d[6],#7			// increment counter
	stp	@x[4],@x[6],[$out,#16]
	stp	@x[8],@x[10],[$out,#32]
	stp	@x[12],@x[14],[$out,#48]
	add	$out,$out,#64
	st1.8	{$A0-$D0},[$out],#64

	ld1.8	{$A0-$D0},[$inp],#64
	eor	$A1,$A1,$T0
	eor	$B1,$B1,$T1
	eor	$C1,$C1,$T2
	eor	$D1,$D1,$T3
	st1.8	{$A1-$D1},[$out],#64

	ld1.8	{$A1-$D1},[$inp],#64
	eor	$A2,$A2,$A0
	 ldp	@K[0],@K[1],[sp,#0]
	eor	$B2,$B2,$B0
	 ldp	@K[2],@K[3],[sp,#32]
	eor	$C2,$C2,$C0
	eor	$D2,$D2,$D0
	st1.8	{$A2-$D2},[$out],#64

	ld1.8	{$A2-$D2},[$inp],#64
	eor	$A3,$A3,$A1
	eor	$B3,$B3,$B1
	eor	$C3,$C3,$C1
	eor	$D3,$D3,$D1
	st1.8	{$A3-$D3},[$out],#64

	ld1.8	{$A3-$D3},[$inp],#64
	eor	$A4,$A4,$A2
	eor	$B4,$B4,$B2
	eor	$C4,$C4,$C2
	eor	$D4,$D4,$D2
	st1.8	{$A4-$D4},[$out],#64

	shl	$A0,$ONE,#1			// 4 -> 8
	eor	$A5,$A5,$A3
	eor	$B5,$B5,$B3
	eor	$C5,$C5,$C3
	eor	$D5,$D5,$D3
	st1.8	{$A5-$D5},[$out],#64

	add	@K[3],@K[3],$A0			// += 8
	add	@K[4],@K[4],$A0
	add	@K[5],@K[5],$A0
	add	@K[6],@K[6],$A0

	b.hs	.Loop_outer_512_neon

	adds	$len,$len,#512
	ushr	$A0,$ONE,#2			// 4 -> 1

	ldp	d8,d9,[sp,#128+0]		// meet ABI requirements
	ldp	d10,d11,[sp,#128+16]
	ldp	d12,d13,[sp,#128+32]
	ldp	d14,d15,[sp,#128+48]

	stp	@K[0],$ONE,[sp,#0]		// wipe off-load area
	stp	@K[0],$ONE,[sp,#32]
	stp	@K[0],$ONE,[sp,#64]

	b.eq	.Ldone_512_neon

	cmp	$len,#192
	sub	@K[3],@K[3],$A0			// -= 1
	sub	@K[4],@K[4],$A0
	sub	@K[5],@K[5],$A0
	add	sp,sp,#128
	b.hs	.Loop_outer_neon

	eor	@K[1],@K[1],@K[1]
	eor	@K[2],@K[2],@K[2]
	eor	@K[3],@K[3],@K[3]
	eor	@K[4],@K[4],@K[4]
	eor	@K[5],@K[5],@K[5]
	eor	@K[6],@K[6],@K[6]
	b	.Loop_outer

.Ldone_512_neon:
	ldp	x19,x20,[x29,#16]
	add	sp,sp,#128+64
	ldp	x21,x22,[x29,#32]
	ldp	x23,x24,[x29,#48]
	ldp	x25,x26,[x29,#64]
	ldp	x27,x28,[x29,#80]
	ldp	x29,x30,[sp],#96
	ret
.size	ChaCha20_512_neon,.-ChaCha20_512_neon
___
}
}}}

foreach (split("\n",$code)) {
	s/\`([^\`]*)\`/eval $1/geo;

	(s/\b([a-z]+)\.32\b/$1/ and (s/x([0-9]+)/w$1/g or 1))	or
	(m/\b(eor|ext|mov)\b/ and (s/\.4s/\.16b/g or 1))	or
	(s/\b((?:ld|st)1)\.8\b/$1/ and (s/\.4s/\.16b/g or 1))	or
	(m/\b(ld|st)[rp]\b/ and (s/v([0-9]+)\.4s/q$1/g or 1))	or
	(s/\brev32\.16\b/rev32/ and (s/\.4s/\.8h/g or 1));

	#s/\bq([0-9]+)#(lo|hi)/sprintf "d%d",2*$1+($2 eq "hi")/geo;

	print $_,"\n";
}
close STDOUT;	# flush<|MERGE_RESOLUTION|>--- conflicted
+++ resolved
@@ -122,13 +122,7 @@
 $code.=<<___;
 #include <GFp/arm_arch.h>
 
-<<<<<<< HEAD
-.text
-
 .extern	GFp_armcap_P
-=======
-.extern	OPENSSL_armcap_P
->>>>>>> 293d9ee4
 
 .section .rodata
 
@@ -145,26 +139,17 @@
 #endif
 .asciz	"ChaCha20 for ARMv8, CRYPTOGAMS by <appro\@openssl.org>"
 
-<<<<<<< HEAD
-.globl	GFp_ChaCha20_ctr32
-.type	GFp_ChaCha20_ctr32,%function
-=======
 .text
 
 .globl	ChaCha20_ctr32
 .type	ChaCha20_ctr32,%function
->>>>>>> 293d9ee4
 .align	5
 GFp_ChaCha20_ctr32:
 	cbz	$len,.Labort
-<<<<<<< HEAD
-	adr	@x[0],.LGFp_armcap_P
-=======
-	adrp	@x[0],:pg_hi21:OPENSSL_armcap_P
->>>>>>> 293d9ee4
+	adrp	@x[0],:pg_hi21:GFp_armcap_P
 	cmp	$len,#192
 	b.lo	.Lshort
-	add	@x[0],@x[0],:lo12:OPENSSL_armcap_P
+	add	@x[0],@x[0],:lo12:GFp_armcap_P
 	ldr	w17,[@x[0]]
 	tst	w17,#ARMV7_NEON
 	b.ne	ChaCha20_neon
